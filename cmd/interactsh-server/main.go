--- conflicted
+++ resolved
@@ -38,14 +38,11 @@
 	flag.IntVar(&eviction, "eviction", 30, "Number of days to persist interactions for")
 	flag.BoolVar(&responder, "responder", false, "Start a responder agent - docker must be installed")
 	flag.BoolVar(&smb, "smb", false, "Start a smb agent - impacket and python 3 must be installed")
-<<<<<<< HEAD
 	flag.IntVar(&options.SmbPort, "smb-port", 445, "SMB port to listen on")
 	flag.IntVar(&options.SmtpPort, "smtp-port", 25, "SMTP port to listen on")
 	flag.IntVar(&options.SmtpsPort, "smtps-port", 587, "SMTPS port to listen on")
 	flag.IntVar(&options.SmtpAutoTLSPort, "smtp-autotls-port", 465, "SMTP autoTLS port to listen on")
-=======
 	flag.BoolVar(&ftp, "ftp", false, "Start a ftp agent")
->>>>>>> 287ea3d3
 	flag.BoolVar(&options.Auth, "auth", false, "Enable authentication to server using random generated token")
 	flag.StringVar(&options.Token, "token", "", "Enable authentication to server using given token")
 	flag.StringVar(&options.OriginURL, "origin-url", "https://app.interactsh.com", "Origin URL to send in ACAO Header")
