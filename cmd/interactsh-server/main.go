package main

import (
	"context"
	"crypto/rand"
	"encoding/hex"
	"flag"
	"fmt"
	"io/ioutil"
	"net/http"
	"os"
	"os/signal"
	"strings"
	"time"

	"github.com/projectdiscovery/gologger"
	"github.com/projectdiscovery/gologger/levels"
	"github.com/projectdiscovery/interactsh/pkg/server"
	"github.com/projectdiscovery/interactsh/pkg/server/acme"
	"github.com/projectdiscovery/interactsh/pkg/storage"
)

func main() {
	var eviction int
<<<<<<< HEAD
	var debug, smb, responder, ftp, ldapWithFullLogger bool
=======
	var debug, smb, responder, ftp, skipacme bool
>>>>>>> 6490692d

	options := &server.Options{}
	flag.CommandLine = flag.NewFlagSet(os.Args[0], flag.ExitOnError)
	flag.BoolVar(&debug, "debug", false, "Run interactsh in debug mode")
	flag.StringVar(&options.Domain, "domain", "", "Domain to use for interactsh server")
	flag.IntVar(&options.DnsPort, "dns-port", 53, "Port to use by DNS server for interactsh server")
	flag.StringVar(&options.IPAddress, "ip", "", "Public IP Address to use for interactsh server")
	flag.StringVar(&options.ListenIP, "listen-ip", "0.0.0.0", "Public IP Address to listen on")
	flag.IntVar(&options.HttpPort, "http-port", 80, "HTTP port to listen on")
	flag.IntVar(&options.HttpsPort, "https-port", 443, "HTTPS port to listen on")
	flag.StringVar(&options.Hostmaster, "hostmaster", "", "Hostmaster email to use for interactsh server")
	flag.BoolVar(&ldapWithFullLogger, "ldap", false, "Enable full logging LDAP server - if false only ldap search query with correlation will be enabled")
	flag.IntVar(&eviction, "eviction", 30, "Number of days to persist interactions for")
	flag.BoolVar(&responder, "responder", false, "Start a responder agent - docker must be installed")
	flag.BoolVar(&smb, "smb", false, "Start a smb agent - impacket and python 3 must be installed")
	flag.IntVar(&options.SmbPort, "smb-port", 445, "SMB port to listen on")
	flag.IntVar(&options.SmtpPort, "smtp-port", 25, "SMTP port to listen on")
	flag.IntVar(&options.SmtpsPort, "smtps-port", 587, "SMTPS port to listen on")
	flag.IntVar(&options.SmtpAutoTLSPort, "smtp-autotls-port", 465, "SMTP autoTLS port to listen on")
	flag.IntVar(&options.FtpPort, "ftp-port", 21, "FTP port to listen on")
	flag.IntVar(&options.LdapPort, "ldap-port", 389, "LDAP port to listen on")
	flag.BoolVar(&ftp, "ftp", false, "Start a ftp agent")
	flag.BoolVar(&options.Auth, "auth", false, "Enable authentication to server using random generated token")
	flag.StringVar(&options.Token, "token", "", "Enable authentication to server using given token")
	flag.StringVar(&options.OriginURL, "origin-url", "https://app.interactsh.com", "Origin URL to send in ACAO Header")
	flag.BoolVar(&options.RootTLD, "root-tld", false, "Enable wildcard/global interaction for *.domain.com")
	flag.StringVar(&options.FTPDirectory, "ftp-dir", "", "Ftp directory - temporary if not specified")
	flag.BoolVar(&skipacme, "skip-acme", false, "Skip acme registration (certificate checks/handshake + TLS protocols will be disabled)")
	flag.Parse()

	if options.IPAddress == "" && options.ListenIP == "0.0.0.0" {
		ip := getPublicIP()
		options.IPAddress = ip
		options.ListenIP = ip
	}
	if options.Hostmaster == "" {
		options.Hostmaster = fmt.Sprintf("admin@%s", options.Domain)
	}

	if debug {
		gologger.DefaultLogger.SetMaxLevel(levels.LevelDebug)
	}

	// responder and smb can't be active at the same time
	if responder && smb {
		gologger.Fatal().Msgf("responder and smb can't be active at the same time\n")
	}

	// Requires auth if token is specified or enables it automatically for responder and smb options
	if options.Token != "" || responder || smb || ftp || ldapWithFullLogger {
		options.Auth = true
	}

	// if root-tld is enabled we enable auth - This ensure that any client has the token
	if options.RootTLD {
		options.Auth = true
	}

	// of in case a custom token is specified
	if options.Token != "" {
		options.Auth = true
	}

	if options.Auth && options.Token == "" {
		b := make([]byte, 32)
		if _, err := rand.Read(b); err != nil {
			gologger.Fatal().Msgf("Could not generate token\n")
		}
		options.Token = hex.EncodeToString(b)
		gologger.Info().Msgf("Client Token: %s\n", options.Token)
	}

	store := storage.New(time.Duration(eviction) * time.Hour * 24)
	options.Storage = store

	if options.Auth {
		_ = options.Storage.SetID(options.Token)
	}

	// If riit-tld is enabled create a singleton unencrypted record in the store
	if options.RootTLD {
		_ = store.SetID(options.Domain)
	}

	dnsServer, err := server.NewDNSServer(options)
	if err != nil {
		gologger.Fatal().Msgf("Could not create DNS server")
	}
	dnsAlive := make(chan bool)
	go dnsServer.ListenAndServe(dnsAlive)

	trimmedDomain := strings.TrimSuffix(options.Domain, ".")

	var autoTLS *acme.AutoTLS
	if !skipacme {
		autoTLS, err = acme.NewAutomaticTLS(options.Hostmaster, fmt.Sprintf("*.%s,%s", trimmedDomain, trimmedDomain), func(txt string) {
			dnsServer.TxtRecord = txt
		})
		if err != nil {
			gologger.Warning().Msgf("An error occurred while applying for an certificate, error: %v", err)
			gologger.Warning().Msgf("Could not generate certs for auto TLS, https will be disabled")
		}
	}

	httpServer, err := server.NewHTTPServer(options)
	if err != nil {
		gologger.Fatal().Msgf("Could not create HTTP server")
	}
	httpAlive := make(chan bool)
	httpsAlive := make(chan bool)
	go httpServer.ListenAndServe(autoTLS, httpAlive, httpsAlive)

	smtpServer, err := server.NewSMTPServer(options)
	if err != nil {
		gologger.Fatal().Msgf("Could not create SMTP server")
	}
	smtpAlive := make(chan bool)
	smtpsAlive := make(chan bool)
	go smtpServer.ListenAndServe(autoTLS, smtpAlive, smtpsAlive)

	ldapAlive := make(chan bool)
	ldapServer, err := server.NewLDAPServer(options, ldapWithFullLogger)
	if err != nil {
		gologger.Fatal().Msgf("Could not create LDAP server")
	}
	go ldapServer.ListenAndServe(autoTLS, ldapAlive)
	defer ldapServer.Close()

	ftpAlive := make(chan bool)
	if ftp {
		ftpServer, err := server.NewFTPServer(options)
		if err != nil {
			gologger.Fatal().Msgf("Could not create FTP server")
		}
		go ftpServer.ListenAndServe(autoTLS, ftpAlive) //nolint
	}

	responderAlive := make(chan bool)
	if responder {
		responderServer, err := server.NewResponderServer(options)
		if err != nil {
			gologger.Fatal().Msgf("Could not create SMB server")
		}
		go responderServer.ListenAndServe(responderAlive) //nolint
		defer responderServer.Close()
	}

	smbAlive := make(chan bool)
	if smb {
		smbServer, err := server.NewSMBServer(options)
		if err != nil {
			gologger.Fatal().Msgf("Could not create SMB server")
		}
		go smbServer.ListenAndServe(smbAlive) //nolint
		defer smbServer.Close()
	}

	gologger.Info().Msgf("Listening with the following services:\n")
	go func() {
		for {
			service := ""
			port := 0
			status := true
			fatal := false
			select {
			case status = <-dnsAlive:
				service = "DNS"
				port = options.DnsPort
				fatal = true
			case status = <-httpAlive:
				service = "HTTP"
				port = options.HttpPort
				fatal = true
			case status = <-httpsAlive:
				service = "HTTPS"
				port = options.HttpsPort
			case status = <-smtpAlive:
				service = "SMTP"
				port = options.SmtpPort
			case status = <-smtpsAlive:
				service = "SMTPS"
				port = options.SmtpsPort
			case status = <-ftpAlive:
				service = "FTP"
				port = options.FtpPort
			case status = <-responderAlive:
				service = "Responder"
				port = 445
			case status = <-smbAlive:
				service = "SMB"
				port = options.SmbPort
			case status = <-ldapAlive:
				service = "LDAP"
				port = options.LdapPort
			}
			if status {
				gologger.Silent().Msgf("[%s] Listening on %s:%d", service, options.ListenIP, port)
			} else if fatal {
				gologger.Fatal().Msgf("The %s service has unexpectedly stopped", service)
			} else {
				gologger.Warning().Msgf("The %s service has unexpectedly stopped", service)
			}
		}
	}()

	c := make(chan os.Signal, 1)
	signal.Notify(c, os.Interrupt)
	for range c {
		os.Exit(1)
	}
}

func getPublicIP() string {
	url := "https://api.ipify.org?format=text" // we are using a pulib IP API, we're using ipify here, below are some others

	req, err := http.NewRequestWithContext(context.Background(), "GET", url, nil)
	if err != nil {
		return ""
	}
	resp, err := http.DefaultClient.Do(req)
	if err != nil {
		return ""
	}
	defer resp.Body.Close()

	ip, err := ioutil.ReadAll(resp.Body)
	if err != nil {
		return ""
	}
	return string(ip)
}<|MERGE_RESOLUTION|>--- conflicted
+++ resolved
@@ -22,11 +22,7 @@
 
 func main() {
 	var eviction int
-<<<<<<< HEAD
-	var debug, smb, responder, ftp, ldapWithFullLogger bool
-=======
-	var debug, smb, responder, ftp, skipacme bool
->>>>>>> 6490692d
+	var debug, smb, responder, ftp, skipacme.ldapWithFullLogger bool
 
 	options := &server.Options{}
 	flag.CommandLine = flag.NewFlagSet(os.Args[0], flag.ExitOnError)
