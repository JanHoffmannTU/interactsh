package main

import (
	"crypto/rand"
	"encoding/hex"
	"flag"
	"fmt"
	"log"
	"os"
	"os/signal"
	"strings"
	"time"

	"github.com/projectdiscovery/gologger"
	"github.com/projectdiscovery/gologger/levels"
	"github.com/projectdiscovery/interactsh/pkg/server"
	"github.com/projectdiscovery/interactsh/pkg/server/acme"
	"github.com/projectdiscovery/interactsh/pkg/storage"
	"github.com/projectdiscovery/nebula"
)

func main() {
	var eviction int
	var debug, skipacme bool

	options := &server.Options{}
	flag.BoolVar(&debug, "debug", false, "Use interactsh in debug mode")
	flag.StringVar(&options.Domain, "domain", "", "Domain to use for interactsh server")
	flag.StringVar(&options.IPAddress, "ip", "", "IP Address to use for interactsh server")
	flag.StringVar(&options.ListenIP, "listen-ip", "0.0.0.0", "IP Address to listen on")
	flag.StringVar(&options.Hostmaster, "hostmaster", "", "Hostmaster email to use for interactsh server")
	flag.IntVar(&eviction, "eviction", 7, "Number of days to persist interactions for")
	flag.BoolVar(&options.Auth, "auth", false, "Require a token from the client to retrieve interactions")
	flag.StringVar(&options.Token, "token", "", "Generate a token that the client must provide to retrieve interactions")
<<<<<<< HEAD
	flag.BoolVar(&options.Template, "template", false, "Enable client's template upload")
	flag.BoolVar(&skipacme, "skip-acme", false, "Skip acme registration")
	flag.BoolVar(&nebula.Unsafe, "unsafe", false, "Enable nebula's unsafe scripts")
=======
	flag.BoolVar(&options.RootTLD, "root-tld", false, "Enable support for *.domain.tld interaction")
>>>>>>> 4d9987d5
	flag.Parse()

	if debug {
		gologger.DefaultLogger.SetMaxLevel(levels.LevelDebug)
	} else {
		gologger.DefaultLogger.SetWriter(&noopWriter{})
	}

	// if root-tld is enabled we enable auth - This ensure that any client has the token
	if options.RootTLD {
		options.Auth = true
	}
	// of in case a custom token is specified
	if options.Token != "" {
		options.Auth = true
	}

	if options.Auth && options.Token == "" {
		b := make([]byte, 32)
		if _, err := rand.Read(b); err != nil {
			gologger.Fatal().Msgf("Could not generate token\n")
		}
		options.Token = hex.EncodeToString(b)
		log.Printf("Client Token: %s\n", options.Token)
	}

	store := storage.New(time.Duration(eviction) * time.Hour * 24)
	options.Storage = store

<<<<<<< HEAD
	// we set a global instance for nebula interactions
	server.Storage = store
	// ensure we have the global set
	nebula.Refresh()
	_ = nebula.AddFunc("store_info", store.SetInternalById)
	_ = nebula.AddFunc("cleanup_info", store.CleanupInternalById)
=======
	// If riit-tld is enabled create a singleton unencrypted record in the store
	if options.RootTLD {
		_ = store.SetID(options.Domain)
	}
>>>>>>> 4d9987d5

	dnsServer, err := server.NewDNSServer(options)
	if err != nil {
		gologger.Fatal().Msgf("Could not create DNS server")
	}
	go dnsServer.ListenAndServe()

	trimmedDomain := strings.TrimSuffix(options.Domain, ".")

	var autoTLS *acme.AutoTLS
	if !skipacme {
		var err error
		autoTLS, err = acme.NewAutomaticTLS(options.Hostmaster, fmt.Sprintf("*.%s,%s", trimmedDomain, trimmedDomain), func(txt string) {
			dnsServer.TxtRecord = txt
		})
		if err != nil {
			gologger.Warning().Msgf("An error occurred while applying for an certificate, error: %v", err)
			gologger.Warning().Msgf("Could not generate certs for auto TLS, https will be disabled")
		}
	}

	httpServer, err := server.NewHTTPServer(options)
	if err != nil {
		gologger.Fatal().Msgf("Could not create HTTP server")
	}
	go httpServer.ListenAndServe(autoTLS)

	smtpServer, err := server.NewSMTPServer(options)
	if err != nil {
		gologger.Fatal().Msgf("Could not create SMTP server")
	}
	go smtpServer.ListenAndServe(autoTLS)

	log.Printf("Listening on DNS, SMTP and HTTP ports\n")

	c := make(chan os.Signal, 1)
	signal.Notify(c, os.Interrupt)
	for range c {
		os.Exit(1)
	}
}

type noopWriter struct{}

func (n *noopWriter) Write(data []byte, level levels.Level) {}<|MERGE_RESOLUTION|>--- conflicted
+++ resolved
@@ -32,13 +32,11 @@
 	flag.IntVar(&eviction, "eviction", 7, "Number of days to persist interactions for")
 	flag.BoolVar(&options.Auth, "auth", false, "Require a token from the client to retrieve interactions")
 	flag.StringVar(&options.Token, "token", "", "Generate a token that the client must provide to retrieve interactions")
-<<<<<<< HEAD
 	flag.BoolVar(&options.Template, "template", false, "Enable client's template upload")
 	flag.BoolVar(&skipacme, "skip-acme", false, "Skip acme registration")
 	flag.BoolVar(&nebula.Unsafe, "unsafe", false, "Enable nebula's unsafe scripts")
-=======
 	flag.BoolVar(&options.RootTLD, "root-tld", false, "Enable support for *.domain.tld interaction")
->>>>>>> 4d9987d5
+
 	flag.Parse()
 
 	if debug {
@@ -68,19 +66,17 @@
 	store := storage.New(time.Duration(eviction) * time.Hour * 24)
 	options.Storage = store
 
-<<<<<<< HEAD
 	// we set a global instance for nebula interactions
 	server.Storage = store
 	// ensure we have the global set
 	nebula.Refresh()
 	_ = nebula.AddFunc("store_info", store.SetInternalById)
 	_ = nebula.AddFunc("cleanup_info", store.CleanupInternalById)
-=======
+
 	// If riit-tld is enabled create a singleton unencrypted record in the store
 	if options.RootTLD {
 		_ = store.SetID(options.Domain)
 	}
->>>>>>> 4d9987d5
 
 	dnsServer, err := server.NewDNSServer(options)
 	if err != nil {
