package server

import (
	"bytes"
	"crypto/tls"
	"fmt"
	"net"
	"strings"
	"time"

	"git.mills.io/prologic/smtpd"
	jsoniter "github.com/json-iterator/go"
	"github.com/projectdiscovery/gologger"
)

// SMTPServer is a smtp server instance that listens both
// TLS and Non-TLS based servers.
type SMTPServer struct {
	options     *Options
	smtpServer  smtpd.Server
	smtpsServer smtpd.Server
}

// NewSMTPServer returns a new TLS & Non-TLS SMTP server.
func NewSMTPServer(options *Options) (*SMTPServer, error) {
	server := &SMTPServer{options: options}

	authHandler := func(remoteAddr net.Addr, mechanism string, username []byte, password []byte, shared []byte) (bool, error) {
		return true, nil
	}
	rcptHandler := func(remoteAddr net.Addr, from string, to string) bool {
		return true
	}
	server.smtpServer = smtpd.Server{
		Addr:        fmt.Sprintf("%s:%d", options.ListenIP, options.SmtpPort),
		AuthHandler: authHandler,
		HandlerRcpt: rcptHandler,
		Hostname:    options.Domain,
		Appname:     "interactsh",
		Handler:     smtpd.Handler(server.defaultHandler),
	}
	server.smtpsServer = smtpd.Server{
		Addr:        fmt.Sprintf("%s:%d", options.ListenIP, options.SmtpsPort),
		AuthHandler: authHandler,
		HandlerRcpt: rcptHandler,
		Hostname:    options.Domain,
		Appname:     "interactsh",
		Handler:     smtpd.Handler(server.defaultHandler),
	}
	return server, nil
}

// ListenAndServe listens on smtp and/or smtps ports for the server.
func (h *SMTPServer) ListenAndServe(tlsConfig *tls.Config, smtpAlive, smtpsAlive chan bool) {
	go func() {
		if tlsConfig == nil {
			return
		}
		srv := &smtpd.Server{Addr: fmt.Sprintf("%s:%d", h.options.ListenIP, h.options.SmtpAutoTLSPort), Handler: h.defaultHandler, Appname: "interactsh", Hostname: h.options.Domain}
		srv.TLSConfig = tlsConfig

		smtpsAlive <- true
		err := srv.ListenAndServe()
		if err != nil {
			gologger.Error().Msgf("Could not serve smtp with tls on port %d: %s\n", h.options.SmtpAutoTLSPort, err)
			smtpsAlive <- false
		}
	}()

	smtpAlive <- true
	go func() {
		if err := h.smtpServer.ListenAndServe(); err != nil {
			smtpAlive <- false
			gologger.Error().Msgf("Could not serve smtp on port %d: %s\n", h.options.SmtpPort, err)
		}
	}()
	if err := h.smtpsServer.ListenAndServe(); err != nil {
		gologger.Error().Msgf("Could not serve smtp on port %d: %s\n", h.options.SmtpsPort, err)
		smtpAlive <- false
	}
}

// defaultHandler is a handler for default collaborator requests
func (h *SMTPServer) defaultHandler(remoteAddr net.Addr, from string, to []string, data []byte) error {
	var uniqueID, fullID string

	dataString := string(data)
	gologger.Debug().Msgf("New SMTP request: %s %s %s %s\n", remoteAddr, from, to, dataString)

	// if root-tld is enabled stores any interaction towards the main domain
	for _, addr := range to {
		if h.options.RootTLD && strings.HasSuffix(addr, h.options.Domain) {
			ID := h.options.Domain
			host, _, _ := net.SplitHostPort(remoteAddr.String())
			address := addr[strings.Index(addr, "@"):]
			interaction := &Interaction{
				Protocol:      "smtp",
				UniqueID:      address,
				FullId:        address,
				RawRequest:    dataString,
				SMTPFrom:      from,
				RemoteAddress: host,
				Timestamp:     time.Now(),
			}
			buffer := &bytes.Buffer{}
			if err := jsoniter.NewEncoder(buffer).Encode(interaction); err != nil {
				gologger.Warning().Msgf("Could not encode root tld SMTP interaction: %s\n", err)
			} else {
				gologger.Debug().Msgf("Root TLD SMTP Interaction: \n%s\n", buffer.String())
				if err := h.options.Storage.AddInteractionWithId(ID, buffer.Bytes()); err != nil {
					gologger.Warning().Msgf("Could not store root tld smtp interaction: %s\n", err)
				}
			}
		}
	}

	for _, addr := range to {
		if len(addr) > h.options.GetIdLength() && strings.Contains(addr, "@") {
			parts := strings.Split(addr[strings.Index(addr, "@")+1:], ".")
			for i, part := range parts {
<<<<<<< HEAD
				if isCorrelationID(part) {
=======
				if len(part) == h.options.GetIdLength() {
>>>>>>> 7f50b5d9
					uniqueID = part
					fullID = part
					if i+1 <= len(parts) {
						fullID = strings.Join(parts[:i+1], ".")
					}
				}
			}
		}
	}
	if uniqueID != "" {
		host, _, _ := net.SplitHostPort(remoteAddr.String())

		correlationID := uniqueID[:h.options.CorrelationIdLength]
		interaction := &Interaction{
			Protocol:      "smtp",
			UniqueID:      uniqueID,
			FullId:        fullID,
			RawRequest:    dataString,
			SMTPFrom:      from,
			RemoteAddress: host,
			Timestamp:     time.Now(),
		}
		buffer := &bytes.Buffer{}
		if err := jsoniter.NewEncoder(buffer).Encode(interaction); err != nil {
			gologger.Warning().Msgf("Could not encode smtp interaction: %s\n", err)
		} else {
			gologger.Debug().Msgf("%s\n", buffer.String())
			if err := h.options.Storage.AddInteraction(correlationID, buffer.Bytes()); err != nil {
				gologger.Warning().Msgf("Could not store smtp interaction: %s\n", err)
			}
		}
	}
	return nil
}<|MERGE_RESOLUTION|>--- conflicted
+++ resolved
@@ -118,11 +118,7 @@
 		if len(addr) > h.options.GetIdLength() && strings.Contains(addr, "@") {
 			parts := strings.Split(addr[strings.Index(addr, "@")+1:], ".")
 			for i, part := range parts {
-<<<<<<< HEAD
-				if isCorrelationID(part) {
-=======
-				if len(part) == h.options.GetIdLength() {
->>>>>>> 7f50b5d9
+				if h.options.isCorrelationID(part) {
 					uniqueID = part
 					fullID = part
 					if i+1 <= len(parts) {
