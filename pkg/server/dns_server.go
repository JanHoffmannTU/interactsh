package server

import (
	"bytes"
	"context"
	"fmt"
	"net"
	"strings"
	"time"

	jsoniter "github.com/json-iterator/go"
	"github.com/miekg/dns"
	"github.com/projectdiscovery/gologger"
)

// DNSServer is a DNS server instance that listens on port 53.
type DNSServer struct {
	options    *Options
	mxDomain   string
	ns1Domain  string
	ns2Domain  string
	dotDomain  string
	ipAddress  net.IP
	timeToLive uint32
	server     *dns.Server
	TxtRecord  string // used for ACME verification
}

// NewDNSServer returns a new DNS server.
func NewDNSServer(network string, options *Options) *DNSServer {
	dotdomain := dns.Fqdn(options.Domain)
	server := &DNSServer{
		options:    options,
		ipAddress:  net.ParseIP(options.IPAddress),
		mxDomain:   "mail." + dotdomain,
		ns1Domain:  "ns1." + dotdomain,
		ns2Domain:  "ns2." + dotdomain,
		dotDomain:  "." + dotdomain,
		timeToLive: 3600,
	}
	server.server = &dns.Server{
		Addr:    options.ListenIP + fmt.Sprintf(":%d", options.DnsPort),
		Net:     network,
		Handler: server,
	}
	return server
}

// ListenAndServe listens on dns ports for the server.
func (h *DNSServer) ListenAndServe(dnsAlive chan bool) {
	dnsAlive <- true
	if err := h.server.ListenAndServe(); err != nil {
		gologger.Error().Msgf("Could not listen for %s DNS on %s (%s)\n", strings.ToUpper(h.server.Net), h.server.Addr, err)
		dnsAlive <- false
	}
}

const (
	dnsChallengeString   = "_acme-challenge."
	certificateAuthority = "letsencrypt.org."
)

// ServeDNS is the default handler for DNS queries.
func (h *DNSServer) ServeDNS(w dns.ResponseWriter, r *dns.Msg) {
	m := new(dns.Msg)
	m.SetReply(r)
	m.Authoritative = true

	// bail early for no queries.
	if len(r.Question) == 0 {
		return
	}

	isDNSChallenge := false
	for _, question := range r.Question {
		domain := question.Name

		// Handle DNS server cases for ACME server
		if strings.HasPrefix(strings.ToLower(domain), dnsChallengeString) {
			isDNSChallenge = true

			gologger.Debug().Msgf("Got acme dns request: \n%s\n", r.String())

			switch question.Qtype {
			case dns.TypeSOA:
				h.handleSOA(domain, m)
			case dns.TypeTXT:
				err := h.handleACMETXTChallenge(domain, m)
				if err != nil {
					fmt.Printf("handleACMETXTChallenge for zone %s err: %+v\n", domain, err)
					return
				}
			case dns.TypeNS:
				h.handleNS(domain, m)
			case dns.TypeA, dns.TypeAAAA:
				h.handleACNAMEANY(domain, m)
			}

			gologger.Debug().Msgf("Got acme dns response: \n%s\n", m.String())
		} else {
			switch question.Qtype {
			case dns.TypeA, dns.TypeAAAA, dns.TypeCNAME, dns.TypeANY:
				h.handleACNAMEANY(domain, m)
			case dns.TypeMX:
				h.handleMX(domain, m)
			case dns.TypeNS:
				h.handleNS(domain, m)
			case dns.TypeSOA:
				h.handleSOA(domain, m)
			case dns.TypeTXT:
				h.handleTXT(domain, m)
			}
		}
	}
	if !isDNSChallenge {
		// Write interaction for first question and dns request
		h.handleInteraction(r.Question[0].Name, w, r, m)
	}

	if err := w.WriteMsg(m); err != nil {
		gologger.Warning().Msgf("Could not write DNS response: \n%s\n %s\n", m.String(), err)
	}
}

// handleACMETXTChallenge handles solving of ACME TXT challenge with the given provider
func (h *DNSServer) handleACMETXTChallenge(zone string, m *dns.Msg) error {
	records, err := h.options.ACMEStore.GetRecords(context.Background(), strings.ToLower(zone))
	if err != nil {
		return err
	}

	rrs := []dns.RR{}
	for _, record := range records {
		txtHdr := dns.RR_Header{Name: zone, Rrtype: dns.TypeTXT, Class: dns.ClassINET, Ttl: uint32(record.TTL)}
		rrs = append(rrs, &dns.TXT{Hdr: txtHdr, Txt: []string{record.Value}})
	}
	m.Answer = append(m.Answer, rrs...)
	return nil
}

// handleACNAMEANY handles A, CNAME or ANY queries for DNS server
func (h *DNSServer) handleACNAMEANY(zone string, m *dns.Msg) {
	nsHeader := dns.RR_Header{Name: zone, Rrtype: dns.TypeNS, Class: dns.ClassINET, Ttl: h.timeToLive}

	resultFunction := func(ipAddress net.IP) {
		m.Answer = append(m.Answer, &dns.A{Hdr: dns.RR_Header{Name: zone, Rrtype: dns.TypeA, Class: dns.ClassINET, Ttl: h.timeToLive}, A: ipAddress})

		m.Ns = append(m.Ns, &dns.NS{Hdr: nsHeader, Ns: h.ns1Domain})
		m.Ns = append(m.Ns, &dns.NS{Hdr: nsHeader, Ns: h.ns2Domain})
		m.Extra = append(m.Extra, &dns.A{Hdr: dns.RR_Header{Name: h.ns1Domain, Rrtype: dns.TypeA, Class: dns.ClassINET, Ttl: h.timeToLive}, A: h.ipAddress})
		m.Extra = append(m.Extra, &dns.A{Hdr: dns.RR_Header{Name: h.ns2Domain, Rrtype: dns.TypeA, Class: dns.ClassINET, Ttl: h.timeToLive}, A: h.ipAddress})
	}

	switch {
	case strings.EqualFold(zone, "aws"+h.dotDomain):
		resultFunction(net.ParseIP("169.254.169.254"))
	case strings.EqualFold(zone, "alibaba"+h.dotDomain):
		resultFunction(net.ParseIP("100.100.100.200"))
	default:
		resultFunction(h.ipAddress)
	}
}

func (h *DNSServer) handleMX(zone string, m *dns.Msg) {
	nsHdr := dns.RR_Header{Name: zone, Rrtype: dns.TypeMX, Class: dns.ClassINET, Ttl: h.timeToLive}
	m.Answer = append(m.Answer, &dns.MX{Hdr: nsHdr, Mx: h.mxDomain, Preference: 1})
}

func (h *DNSServer) handleNS(zone string, m *dns.Msg) {
	nsHeader := dns.RR_Header{Name: zone, Rrtype: dns.TypeNS, Class: dns.ClassINET, Ttl: h.timeToLive}
	m.Answer = append(m.Answer, &dns.NS{Hdr: nsHeader, Ns: h.ns1Domain})
	m.Answer = append(m.Answer, &dns.NS{Hdr: nsHeader, Ns: h.ns2Domain})
}

func (h *DNSServer) handleSOA(zone string, m *dns.Msg) {
	nsHdr := dns.RR_Header{Name: zone, Rrtype: dns.TypeSOA, Class: dns.ClassINET}
	m.Answer = append(m.Answer, &dns.SOA{Hdr: nsHdr, Ns: h.ns1Domain, Mbox: certificateAuthority, Serial: 1, Expire: 60, Minttl: 60})
}

func (h *DNSServer) handleTXT(zone string, m *dns.Msg) {
	m.Answer = append(m.Answer, &dns.TXT{Hdr: dns.RR_Header{Name: zone, Rrtype: dns.TypeTXT, Class: dns.ClassINET, Ttl: 0}, Txt: []string{h.TxtRecord}})
}

func toQType(ttype uint16) (rtype string) {
	switch ttype {
	case dns.TypeA:
		rtype = "A"
	case dns.TypeNS:
		rtype = "NS"
	case dns.TypeCNAME:
		rtype = "CNAME"
	case dns.TypeSOA:
		rtype = "SOA"
	case dns.TypePTR:
		rtype = "PTR"
	case dns.TypeMX:
		rtype = "MX"
	case dns.TypeTXT:
		rtype = "TXT"
	case dns.TypeAAAA:
		rtype = "AAAA"
	}
	return
}

// handleInteraction handles an interaction for the DNS server
func (h *DNSServer) handleInteraction(domain string, w dns.ResponseWriter, r *dns.Msg, m *dns.Msg) {
	var uniqueID, fullID string

	requestMsg := r.String()
	responseMsg := m.String()

	gologger.Debug().Msgf("New DNS request: %s\n", requestMsg)

	// if root-tld is enabled stores any interaction towards the main domain
	if h.options.RootTLD && strings.HasSuffix(domain, h.dotDomain) {
		correlationID := h.options.Domain
		host, _, _ := net.SplitHostPort(w.RemoteAddr().String())
		interaction := &Interaction{
			Protocol:      "dns",
			UniqueID:      domain,
			FullId:        domain,
			QType:         toQType(r.Question[0].Qtype),
			RawRequest:    requestMsg,
			RawResponse:   responseMsg,
			RemoteAddress: host,
			Timestamp:     time.Now(),
		}
		buffer := &bytes.Buffer{}
		if err := jsoniter.NewEncoder(buffer).Encode(interaction); err != nil {
			gologger.Warning().Msgf("Could not encode root tld dns interaction: %s\n", err)
		} else {
			gologger.Debug().Msgf("Root TLD DNS Interaction: \n%s\n", buffer.String())
			if err := h.options.Storage.AddInteractionWithId(correlationID, buffer.Bytes()); err != nil {
				gologger.Warning().Msgf("Could not store dns interaction: %s\n", err)
			}
		}
	}

	if strings.HasSuffix(domain, h.dotDomain) {
		parts := strings.Split(domain, ".")
		for i, part := range parts {
<<<<<<< HEAD
			if isCorrelationID(part) {
=======
			if len(part) == h.options.GetIdLength() {
>>>>>>> 7f50b5d9
				uniqueID = part
				fullID = part
				if i+1 <= len(parts) {
					fullID = strings.Join(parts[:i+1], ".")
				}
			}
		}
	}
	uniqueID = strings.ToLower(uniqueID)

	if uniqueID != "" {
		correlationID := uniqueID[:h.options.CorrelationIdLength]
		host, _, _ := net.SplitHostPort(w.RemoteAddr().String())
		interaction := &Interaction{
			Protocol:      "dns",
			UniqueID:      uniqueID,
			FullId:        fullID,
			QType:         toQType(r.Question[0].Qtype),
			RawRequest:    requestMsg,
			RawResponse:   responseMsg,
			RemoteAddress: host,
			Timestamp:     time.Now(),
		}
		buffer := &bytes.Buffer{}
		if err := jsoniter.NewEncoder(buffer).Encode(interaction); err != nil {
			gologger.Warning().Msgf("Could not encode dns interaction: %s\n", err)
		} else {
			gologger.Debug().Msgf("DNS Interaction: \n%s\n", buffer.String())
			if err := h.options.Storage.AddInteraction(correlationID, buffer.Bytes()); err != nil {
				gologger.Warning().Msgf("Could not store dns interaction: %s\n", err)
			}
		}
	}
}<|MERGE_RESOLUTION|>--- conflicted
+++ resolved
@@ -240,11 +240,7 @@
 	if strings.HasSuffix(domain, h.dotDomain) {
 		parts := strings.Split(domain, ".")
 		for i, part := range parts {
-<<<<<<< HEAD
-			if isCorrelationID(part) {
-=======
-			if len(part) == h.options.GetIdLength() {
->>>>>>> 7f50b5d9
+			if h.options.isCorrelationID(part) {
 				uniqueID = part
 				fullID = part
 				if i+1 <= len(parts) {
