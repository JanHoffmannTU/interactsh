--- conflicted
+++ resolved
@@ -42,17 +42,15 @@
 	// Hostmaster is the hostmaster email for the server.
 	Hostmaster string
 	// Storage is a storage for interaction data storage
-	Storage  *storage.Storage
+	Storage *storage.Storage
 	// Auth requires client to authenticate
 	Auth bool
 	// Token required to retrieve interactions
 	Token string
-<<<<<<< HEAD
-  Template bool
-=======
+	// Template enables template support
+	Template bool
 	// Enable root tld interactions
 	RootTLD bool
->>>>>>> 4d9987d5
 }
 
 // URLReflection returns a reversed part of the URL payload
