package server

import (
	"bytes"
	"crypto/tls"
	"fmt"
	"log"
	"net"
	"net/http"
	"net/http/httptest"
	"net/http/httputil"
	"strings"
	"time"

	jsoniter "github.com/json-iterator/go"
	"github.com/projectdiscovery/gologger"
	"github.com/projectdiscovery/stringsutil"
)

// HTTPServer is a http server instance that listens both
// TLS and Non-TLS based servers.
type HTTPServer struct {
	options      *Options
	domain       string
	tlsserver    http.Server
	nontlsserver http.Server
}

type noopLogger struct {
}

func (l *noopLogger) Write(p []byte) (n int, err error) {
	return 0, nil
}

// NewHTTPServer returns a new TLS & Non-TLS HTTP server.
func NewHTTPServer(options *Options) (*HTTPServer, error) {
	server := &HTTPServer{options: options, domain: strings.TrimSuffix(options.Domain, ".")}

	router := &http.ServeMux{}
	router.Handle("/", server.logger(http.HandlerFunc(server.defaultHandler)))
	router.Handle("/register", server.corsMiddleware(server.authMiddleware(http.HandlerFunc(server.registerHandler))))
	router.Handle("/deregister", server.corsMiddleware(server.authMiddleware(http.HandlerFunc(server.deregisterHandler))))
	router.Handle("/poll", server.corsMiddleware(server.authMiddleware(http.HandlerFunc(server.pollHandler))))
	router.Handle("/metrics", server.corsMiddleware(server.authMiddleware(http.HandlerFunc(server.metricsHandler))))
	server.tlsserver = http.Server{Addr: options.ListenIP + fmt.Sprintf(":%d", options.HttpsPort), Handler: router, ErrorLog: log.New(&noopLogger{}, "", 0)}
	server.nontlsserver = http.Server{Addr: options.ListenIP + fmt.Sprintf(":%d", options.HttpPort), Handler: router, ErrorLog: log.New(&noopLogger{}, "", 0)}
	return server, nil
}

// ListenAndServe listens on http and/or https ports for the server.
func (h *HTTPServer) ListenAndServe(tlsConfig *tls.Config, httpAlive, httpsAlive chan bool) {
	go func() {
		if tlsConfig == nil {
			return
		}
		h.tlsserver.TLSConfig = tlsConfig

		httpsAlive <- true
		if err := h.tlsserver.ListenAndServeTLS("", ""); err != nil {
			gologger.Error().Msgf("Could not serve http on tls: %s\n", err)
			httpsAlive <- false
		}
	}()

	httpAlive <- true
	if err := h.nontlsserver.ListenAndServe(); err != nil {
		httpAlive <- false
		gologger.Error().Msgf("Could not serve http: %s\n", err)
	}
}

func (h *HTTPServer) logger(handler http.Handler) http.HandlerFunc {
	return func(w http.ResponseWriter, r *http.Request) {
		req, _ := httputil.DumpRequest(r, true)
		reqString := string(req)

		gologger.Debug().Msgf("New HTTP request: %s\n", reqString)
		rec := httptest.NewRecorder()
		handler.ServeHTTP(rec, r)

		resp, _ := httputil.DumpResponse(rec.Result(), true)
		respString := string(resp)

		for k, v := range rec.Header() {
			w.Header()[k] = v
		}
		data := rec.Body.Bytes()

		w.WriteHeader(rec.Result().StatusCode)
		_, _ = w.Write(data)

		// if root-tld is enabled stores any interaction towards the main domain
		if h.options.RootTLD && strings.HasSuffix(r.Host, h.domain) {
			ID := h.domain
			host, _, _ := net.SplitHostPort(r.RemoteAddr)
			interaction := &Interaction{
				Protocol:      "http",
				UniqueID:      r.Host,
				FullId:        r.Host,
				RawRequest:    reqString,
				RawResponse:   respString,
				RemoteAddress: host,
				Timestamp:     time.Now(),
			}
			buffer := &bytes.Buffer{}
			if err := jsoniter.NewEncoder(buffer).Encode(interaction); err != nil {
				gologger.Warning().Msgf("Could not encode root tld http interaction: %s\n", err)
			} else {
				gologger.Debug().Msgf("Root TLD HTTP Interaction: \n%s\n", buffer.String())
				if err := h.options.Storage.AddInteractionWithId(ID, buffer.Bytes()); err != nil {
					gologger.Warning().Msgf("Could not store root tld http interaction: %s\n", err)
				}
			}
		}

<<<<<<< HEAD
		if h.options.ScanEverywhere {
			chunks := stringsutil.SplitAny(reqString, ".\n\t\"'")
			for _, chunk := range chunks {
				for part := range stringsutil.SlideWithLength(chunk, 33) {
					if isCorrelationID(part) {
						h.handleInteraction(part, part, reqString, respString, r.RemoteAddr)
					}
				}
			}
		} else {
			parts := strings.Split(r.Host, ".")
			for i, part := range parts {
				if isCorrelationID(part) {
					fullID := part
					if i+1 <= len(parts) {
						fullID = strings.Join(parts[:i+1], ".")
					}
					h.handleInteraction(part, fullID, reqString, respString, r.RemoteAddr)
				}
			}
		}
	}
}
=======
		var uniqueID, fullID string
		parts := strings.Split(r.Host, ".")
		for i, part := range parts {
			if len(part) == h.options.GetIdLength() {
				uniqueID = part
				fullID = part
				if i+1 <= len(parts) {
					fullID = strings.Join(parts[:i+1], ".")
				}
			}
		}
		if uniqueID != "" {
			correlationID := uniqueID[:h.options.CorrelationIdLength]
>>>>>>> 7f50b5d9

func (h *HTTPServer) handleInteraction(uniqueID, fullID, reqString, respString, hostPort string) {
	correlationID := uniqueID[:20]

	host, _, _ := net.SplitHostPort(hostPort)
	interaction := &Interaction{
		Protocol:      "http",
		UniqueID:      uniqueID,
		FullId:        fullID,
		RawRequest:    reqString,
		RawResponse:   respString,
		RemoteAddress: host,
		Timestamp:     time.Now(),
	}
	buffer := &bytes.Buffer{}
	if err := jsoniter.NewEncoder(buffer).Encode(interaction); err != nil {
		gologger.Warning().Msgf("Could not encode http interaction: %s\n", err)
	} else {
		gologger.Debug().Msgf("HTTP Interaction: \n%s\n", buffer.String())

		if err := h.options.Storage.AddInteraction(correlationID, buffer.Bytes()); err != nil {
			gologger.Warning().Msgf("Could not store http interaction: %s\n", err)
		}
	}
}

const banner = `<h1> Interactsh Server </h1>

<a href='https://github.com/projectdiscovery/interactsh'><b>Interactsh</b></a> is an open-source tool for detecting out-of-band interactions. It is a tool designed to detect vulnerabilities that cause external interactions.<br><br>

If you notice any interactions from <b>*.%s</b> in your logs, it's possible that someone (internal security engineers, pen-testers, bug-bounty hunters) has been testing your application.<br><br>

You should investigate the sites where these interactions were generated from, and if a vulnerability exists, examine the root cause and take the necessary steps to mitigate the issue.
`

// defaultHandler is a handler for default collaborator requests
func (h *HTTPServer) defaultHandler(w http.ResponseWriter, req *http.Request) {
	reflection := h.options.URLReflection(req.Host)
	w.Header().Set("Server", h.domain)

	if req.URL.Path == "/" && reflection == "" {
		fmt.Fprintf(w, banner, h.domain)
	} else if strings.EqualFold(req.URL.Path, "/robots.txt") {
		fmt.Fprintf(w, "User-agent: *\nDisallow: / # %s", reflection)
	} else if strings.HasSuffix(req.URL.Path, ".json") {
		fmt.Fprintf(w, "{\"data\":\"%s\"}", reflection)
		w.Header().Set("Content-Type", "application/json")
	} else if strings.HasSuffix(req.URL.Path, ".xml") {
		fmt.Fprintf(w, "<data>%s</data>", reflection)
		w.Header().Set("Content-Type", "application/xml")
	} else {
		fmt.Fprintf(w, "<html><head></head><body>%s</body></html>", reflection)
	}
}

// RegisterRequest is a request for client registration to interactsh server.
type RegisterRequest struct {
	// PublicKey is the public RSA Key of the client.
	PublicKey string `json:"public-key"`
	// SecretKey is the secret-key for correlation ID registered for the client.
	SecretKey string `json:"secret-key"`
	// CorrelationID is an ID for correlation with requests.
	CorrelationID string `json:"correlation-id"`
}

// registerHandler is a handler for client register requests
func (h *HTTPServer) registerHandler(w http.ResponseWriter, req *http.Request) {
	r := &RegisterRequest{}
	if err := jsoniter.NewDecoder(req.Body).Decode(r); err != nil {
		gologger.Warning().Msgf("Could not decode json body: %s\n", err)
		jsonError(w, fmt.Sprintf("could not decode json body: %s", err), http.StatusBadRequest)
		return
	}

	if err := h.options.Storage.SetIDPublicKey(r.CorrelationID, r.SecretKey, r.PublicKey); err != nil {
		gologger.Warning().Msgf("Could not set id and public key for %s: %s\n", r.CorrelationID, err)
		jsonError(w, fmt.Sprintf("could not set id and public key: %s", err), http.StatusBadRequest)
		return
	}
	jsonMsg(w, "registration successful", http.StatusOK)
	gologger.Debug().Msgf("Registered correlationID %s for key\n", r.CorrelationID)
}

// DeregisterRequest is a request for client deregistration to interactsh server.
type DeregisterRequest struct {
	// CorrelationID is an ID for correlation with requests.
	CorrelationID string `json:"correlation-id"`
	// SecretKey is the secretKey for the interactsh client.
	SecretKey string `json:"secret-key"`
}

// deregisterHandler is a handler for client deregister requests
func (h *HTTPServer) deregisterHandler(w http.ResponseWriter, req *http.Request) {
	r := &DeregisterRequest{}
	if err := jsoniter.NewDecoder(req.Body).Decode(r); err != nil {
		gologger.Warning().Msgf("Could not decode json body: %s\n", err)
		jsonError(w, fmt.Sprintf("could not decode json body: %s", err), http.StatusBadRequest)
		return
	}

	if err := h.options.Storage.RemoveID(r.CorrelationID, r.SecretKey); err != nil {
		gologger.Warning().Msgf("Could not remove id for %s: %s\n", r.CorrelationID, err)
		jsonError(w, fmt.Sprintf("could not remove id: %s", err), http.StatusBadRequest)
		return
	}
	jsonMsg(w, "deregistration successful", http.StatusOK)
	gologger.Debug().Msgf("Deregistered correlationID %s for key\n", r.CorrelationID)
}

// PollResponse is the response for a polling request
type PollResponse struct {
	Data    []string `json:"data"`
	Extra   []string `json:"extra"`
	AESKey  string   `json:"aes_key"`
	TLDData []string `json:"tlddata,omitempty"`
}

// pollHandler is a handler for client poll requests
func (h *HTTPServer) pollHandler(w http.ResponseWriter, req *http.Request) {
	ID := req.URL.Query().Get("id")
	if ID == "" {
		jsonError(w, "no id specified for poll", http.StatusBadRequest)
		return
	}
	secret := req.URL.Query().Get("secret")
	if secret == "" {
		jsonError(w, "no secret specified for poll", http.StatusBadRequest)
		return
	}

	data, aesKey, err := h.options.Storage.GetInteractions(ID, secret)
	if err != nil {
		gologger.Warning().Msgf("Could not get interactions for %s: %s\n", ID, err)
		jsonError(w, fmt.Sprintf("could not get interactions: %s", err), http.StatusBadRequest)
		return
	}

	// At this point the client is authenticated, so we return also the data related to the auth token
	var tlddata, extradata []string
	if h.options.RootTLD {
		tlddata, _ = h.options.Storage.GetInteractionsWithId(h.options.Domain)
		extradata, _ = h.options.Storage.GetInteractionsWithId(h.options.Token)
	}
	response := &PollResponse{Data: data, AESKey: aesKey, TLDData: tlddata, Extra: extradata}

	if err := jsoniter.NewEncoder(w).Encode(response); err != nil {
		gologger.Warning().Msgf("Could not encode interactions for %s: %s\n", ID, err)
		jsonError(w, fmt.Sprintf("could not encode interactions: %s", err), http.StatusBadRequest)
		return
	}
	gologger.Debug().Msgf("Polled %d interactions for %s correlationID\n", len(data), ID)
}

func (h *HTTPServer) corsMiddleware(next http.Handler) http.Handler {
	return http.HandlerFunc(func(w http.ResponseWriter, req *http.Request) {
		// Set CORS headers for the preflight request
		if req.Method == http.MethodOptions {
			w.Header().Set("Access-Control-Allow-Origin", h.options.OriginURL)
			w.Header().Set("Access-Control-Allow-Credentials", "true")
			w.Header().Set("Access-Control-Allow-Headers", "Content-Type, Authorization")
			w.WriteHeader(http.StatusNoContent)
			return
		}
		w.Header().Set("Access-Control-Allow-Origin", h.options.OriginURL)
		w.Header().Set("Access-Control-Allow-Credentials", "true")
		w.Header().Set("Access-Control-Allow-Headers", "Content-Type, Authorization")
		next.ServeHTTP(w, req)
	})
}

func jsonBody(w http.ResponseWriter, key, value string, code int) {
	w.Header().Set("Content-Type", "application/json; charset=utf-8")
	w.Header().Set("X-Content-Type-Options", "nosniff")
	w.WriteHeader(code)
	_ = jsoniter.NewEncoder(w).Encode(map[string]interface{}{key: value})
}

func jsonError(w http.ResponseWriter, err string, code int) {
	jsonBody(w, "error", err, code)
}

func jsonMsg(w http.ResponseWriter, err string, code int) {
	jsonBody(w, "message", err, code)
}

func (h *HTTPServer) authMiddleware(next http.Handler) http.Handler {
	return http.HandlerFunc(func(w http.ResponseWriter, req *http.Request) {
		if !h.checkToken(req) {
			w.WriteHeader(http.StatusUnauthorized)
			return
		}
		next.ServeHTTP(w, req)
	})
}

func (h *HTTPServer) checkToken(req *http.Request) bool {
	return !h.options.Auth || h.options.Auth && h.options.Token == req.Header.Get("Authorization")
}

// metricsHandler is a handler for /metrics endpoint
func (h *HTTPServer) metricsHandler(w http.ResponseWriter, req *http.Request) {
	metrics := h.options.Storage.GetCacheMetrics()

	w.Header().Set("Content-Type", "application/json; charset=utf-8")
	w.Header().Set("X-Content-Type-Options", "nosniff")
	_ = jsoniter.NewEncoder(w).Encode(metrics)
}<|MERGE_RESOLUTION|>--- conflicted
+++ resolved
@@ -114,12 +114,11 @@
 			}
 		}
 
-<<<<<<< HEAD
 		if h.options.ScanEverywhere {
 			chunks := stringsutil.SplitAny(reqString, ".\n\t\"'")
 			for _, chunk := range chunks {
 				for part := range stringsutil.SlideWithLength(chunk, 33) {
-					if isCorrelationID(part) {
+					if h.options.isCorrelationID(part) {
 						h.handleInteraction(part, part, reqString, respString, r.RemoteAddr)
 					}
 				}
@@ -127,7 +126,7 @@
 		} else {
 			parts := strings.Split(r.Host, ".")
 			for i, part := range parts {
-				if isCorrelationID(part) {
+				if h.options.isCorrelationID(part) {
 					fullID := part
 					if i+1 <= len(parts) {
 						fullID = strings.Join(parts[:i+1], ".")
@@ -138,24 +137,9 @@
 		}
 	}
 }
-=======
-		var uniqueID, fullID string
-		parts := strings.Split(r.Host, ".")
-		for i, part := range parts {
-			if len(part) == h.options.GetIdLength() {
-				uniqueID = part
-				fullID = part
-				if i+1 <= len(parts) {
-					fullID = strings.Join(parts[:i+1], ".")
-				}
-			}
-		}
-		if uniqueID != "" {
-			correlationID := uniqueID[:h.options.CorrelationIdLength]
->>>>>>> 7f50b5d9
 
 func (h *HTTPServer) handleInteraction(uniqueID, fullID, reqString, respString, hostPort string) {
-	correlationID := uniqueID[:20]
+	correlationID := uniqueID[:h.options.CorrelationIdLength]
 
 	host, _, _ := net.SplitHostPort(hostPort)
 	interaction := &Interaction{
