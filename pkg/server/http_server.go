--- conflicted
+++ resolved
@@ -40,19 +40,13 @@
 
 	router := &http.ServeMux{}
 	router.Handle("/", server.logger(http.HandlerFunc(server.defaultHandler)))
-<<<<<<< HEAD
-	router.Handle("/register", server.authMiddleware(http.HandlerFunc(server.registerHandler)))
-	router.Handle("/deregister", server.authMiddleware(http.HandlerFunc(server.deregisterHandler)))
-	router.Handle("/poll", server.authMiddleware(http.HandlerFunc(server.pollHandler)))
-	if options.Template {
-		router.Handle("/template/add", server.authMiddleware(http.HandlerFunc(server.addTemplateHandler)))
-		router.Handle("/template/cleanup", server.authMiddleware(http.HandlerFunc(server.removeTemplateHandler)))
-	}
-=======
 	router.Handle("/register", server.corsMiddleware(server.authMiddleware(http.HandlerFunc(server.registerHandler))))
 	router.Handle("/deregister", server.corsMiddleware(server.authMiddleware(http.HandlerFunc(server.deregisterHandler))))
 	router.Handle("/poll", server.corsMiddleware(server.authMiddleware(http.HandlerFunc(server.pollHandler))))
->>>>>>> 167152ae
+	if options.Template {
+		router.Handle("/template/add", server.corsMiddleware(server.authMiddleware(http.HandlerFunc(server.addTemplateHandler))))
+		router.Handle("/template/cleanup", server.corsMiddleware(server.authMiddleware(http.HandlerFunc(server.removeTemplateHandler))))
+	}
 
 	server.tlsserver = http.Server{Addr: options.ListenIP + ":443", Handler: router}
 	server.nontlsserver = http.Server{Addr: options.ListenIP + ":80", Handler: router}
@@ -182,7 +176,7 @@
 		}
 	}
 
-	item, err := h.options.Storage.GetCorrelationDataByID(correlationID)
+	item, err := h.options.Storage.GetCacheItem(correlationID)
 	if err == nil {
 		for _, callback := range item.Callbacks {
 			mapDSL, err := mapsutil.HTTPRequesToMap(req)
@@ -355,26 +349,23 @@
 	gologger.Debug().Msgf("Polled %d interactions for %s correlationID\n", len(data), ID)
 }
 
-<<<<<<< HEAD
 func (h *HTTPServer) addTemplateHandler(w http.ResponseWriter, req *http.Request) {
-	CORSEnabledFunction(w, req)
-
 	ID := req.URL.Query().Get("id")
 	if ID == "" {
-		jsonError(w, errors.New("no id specified for poll"), http.StatusBadRequest)
-		return
-	}
-
-	item, err := h.options.Storage.GetCorrelationDataByID(ID)
+		jsonError(w, errors.New("no id specified for poll").Error(), http.StatusBadRequest)
+		return
+	}
+
+	item, err := h.options.Storage.GetCacheItem(ID)
 	if err != nil {
-		jsonError(w, errors.New("invalid id"), http.StatusBadRequest)
+		jsonError(w, errors.New("invalid id").Error(), http.StatusBadRequest)
 		return
 	}
 
 	// unmarshal the templates and add them to the internal pointer structure
 	var callbacks []template.Callback
 	if err := json.NewDecoder(req.Body).Decode(&callbacks); err != nil {
-		jsonError(w, errors.New("couldn't decode the template body"), http.StatusBadRequest)
+		jsonError(w, errors.New("couldn't decode the template body").Error(), http.StatusBadRequest)
 		return
 	}
 
@@ -386,24 +377,22 @@
 }
 
 func (h *HTTPServer) removeTemplateHandler(w http.ResponseWriter, req *http.Request) {
-	CORSEnabledFunction(w, req)
-
 	ID := req.URL.Query().Get("id")
 	if ID == "" {
-		jsonError(w, errors.New("no id specified for poll"), http.StatusBadRequest)
-		return
-	}
-
-	item, err := h.options.Storage.GetCorrelationDataByID(ID)
+		jsonError(w, errors.New("no id specified for poll").Error(), http.StatusBadRequest)
+		return
+	}
+
+	item, err := h.options.Storage.GetCacheItem(ID)
 	if err != nil {
-		jsonError(w, errors.New("invalid id"), http.StatusBadRequest)
+		jsonError(w, errors.New("invalid id").Error(), http.StatusBadRequest)
 		return
 	}
 
 	// unmarshal the templates and add them to the internal pointer structure
 	var callbacks []template.Callback
 	if err := yaml.NewDecoder(req.Body).Decode(&callbacks); err != nil {
-		jsonError(w, errors.New("couldn't decode the template body"), http.StatusBadRequest)
+		jsonError(w, errors.New("couldn't decode the template body").Error(), http.StatusBadRequest)
 		return
 	}
 
@@ -415,15 +404,6 @@
 	gologger.Debug().Msgf("Deleted %d callbacks for %s correlationID\n", callbacksNumber, ID)
 }
 
-// CORSEnabledFunction is an example of setting CORS headers.
-// For more information about CORS and CORS preflight requests, see
-// https://developer.mozilla.org/en-US/docs/Glossary/Preflight_request.
-// Taken from https://github.com/GoogleCloudPlatform/golang-samples/blob/master/functions/http/cors.go
-func CORSEnabledFunction(w http.ResponseWriter, r *http.Request) {
-	// Set CORS headers for the preflight request
-	if r.Method == http.MethodOptions {
-		w.Header().Set("Access-Control-Allow-Origin", "*")
-=======
 func (h *HTTPServer) corsMiddleware(next http.Handler) http.Handler {
 	return http.HandlerFunc(func(w http.ResponseWriter, req *http.Request) {
 		// Set CORS headers for the preflight request
@@ -435,7 +415,6 @@
 			return
 		}
 		w.Header().Set("Access-Control-Allow-Origin", h.options.OriginURL)
->>>>>>> 167152ae
 		w.Header().Set("Access-Control-Allow-Credentials", "true")
 		w.Header().Set("Access-Control-Allow-Headers", "Content-Type, Authorization")
 		next.ServeHTTP(w, req)
