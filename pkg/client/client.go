package client

import (
	"bytes"
	"crypto/aes"
	"crypto/cipher"
	"crypto/rand"
	"crypto/rsa"
	"crypto/sha256"
	"crypto/x509"
	"encoding/base64"
	"encoding/binary"
	"encoding/json"
	"encoding/pem"
<<<<<<< HEAD
=======
	"io"
	"io/ioutil"
	"net/http"
>>>>>>> 38c61f3a
	"net/url"
	"strings"
	"sync/atomic"
	"time"

	"github.com/google/uuid"
	jsoniter "github.com/json-iterator/go"
	"github.com/pkg/errors"
	"github.com/projectdiscovery/gologger"
	"github.com/projectdiscovery/interactsh/pkg/server"
	"github.com/projectdiscovery/interactsh/pkg/template"
	"github.com/projectdiscovery/interactsh/pkg/util"
	"github.com/projectdiscovery/retryablehttp-go"
	"github.com/rs/xid"
	"gopkg.in/corvus-ch/zbase32.v1"
)

var authError = errors.New("couldn't authenticate to the server")

var objectIDCounter = uint32(0)

// Client is a client for communicating with interactsh server instance.
type Client struct {
	correlationID     string
	secretKey         string
	serverURL         *url.URL
	httpClient        *retryablehttp.Client
	privKey           *rsa.PrivateKey
	quitChan          chan struct{}
	persistentSession bool
	token             string
}

// Options contains configuration options for interactsh client
type Options struct {
	// ServerURL is the URL for the interactsh server.
	ServerURL string
	// PersistentSession keeps the session open for future requests.
	PersistentSession bool
	// Token if the server requires authentication
	Token string
}

// New creates a new client instance based on provided options
func New(options *Options) (*Client, error) {
	parsed, err := url.Parse(options.ServerURL)
	if err != nil {
		return nil, errors.Wrap(err, "could not parse server URL")
	}
	// Generate a random ksuid which will be used as server secret.
	client := &Client{
		serverURL:         parsed,
		secretKey:         uuid.New().String(), // uuid as more secure
		correlationID:     xid.New().String(),
		persistentSession: options.PersistentSession,
		httpClient:        retryablehttp.NewClient(retryablehttp.DefaultOptionsSingle),
		token:             options.Token,
	}
	// Generate an RSA Public / Private key for interactsh client
	if err := client.generateRSAKeyPair(); err != nil {
		return nil, err
	}
	return client, nil
}

// InteractionCallback is a callback function for a reported interaction
type InteractionCallback func(*server.Interaction)

// StartPolling starts polling the server each duration and returns any events
// that may have been captured by the collaborator server.
func (c *Client) StartPolling(duration time.Duration, callback InteractionCallback) {
	ticker := time.NewTicker(duration)
	c.quitChan = make(chan struct{})
	go func() {
		for {
			select {
			case <-ticker.C:
				err := c.getInteractions(callback)
				if err != nil && err.Error() == authError.Error() {
					gologger.Fatal().Msgf("Could not authenticate to the server")
				}
			case <-c.quitChan:
				ticker.Stop()
				return
			}
		}
	}()
}

func (c *Client) pollURL() string {
	return c.serverURL.String() + "/poll?id=" + c.correlationID + "&secret=" + c.secretKey
}

func (c *Client) callbackURL() string {
	return c.serverURL.String() + "/template/add?id=" + c.correlationID
}

// getInteractions returns the interactions from the server.
<<<<<<< HEAD
func (c *Client) getInteractions(callback InteractionCallback) {
	req, err := retryablehttp.NewRequest("GET", c.pollURL(), nil)
=======
func (c *Client) getInteractions(callback InteractionCallback) error {
	builder := &strings.Builder{}
	builder.WriteString(c.serverURL.String())
	builder.WriteString("/poll?id=")
	builder.WriteString(c.correlationID)
	builder.WriteString("&secret=")
	builder.WriteString(c.secretKey)
	req, err := retryablehttp.NewRequest("GET", builder.String(), nil)
>>>>>>> 38c61f3a
	if err != nil {
		return err
	}

	if c.token != "" {
		req.Header.Add("Authorization", c.token)
	}

	resp, err := c.httpClient.Do(req)
	defer util.Drain(resp)
	if err != nil {
		return err
	}
	if resp.StatusCode != 200 {
		if resp.StatusCode == http.StatusUnauthorized {
			return authError
		}
		return errors.New("couldn't poll interactions")
	}
	response := &server.PollResponse{}
	if err := jsoniter.NewDecoder(resp.Body).Decode(response); err != nil {
		gologger.Error().Msgf("Could not decode interactions: %v\n", err)
		return err
	}

	for _, data := range response.Data {
		plaintext, err := c.decryptMessage(response.AESKey, data)
		if err != nil {
			gologger.Error().Msgf("Could not decrypt interaction: %v\n", err)
			continue
		}
		interaction := &server.Interaction{}
		if err := jsoniter.Unmarshal(plaintext, interaction); err != nil {
			gologger.Error().Msgf("Could not unmarshal interaction data interaction: %v\n", err)
			continue
		}
		callback(interaction)
	}
	return nil
}

// StopPolling stops the polling to the interactsh server.
func (c *Client) StopPolling() {
	close(c.quitChan)
}

// Close closes the collaborator client and deregisters from the
// collaborator server if not explicitly asked by the user.
func (c *Client) Close() error {
	if !c.persistentSession {
		register := server.DeregisterRequest{
			CorrelationID: c.correlationID,
		}
		data, err := jsoniter.Marshal(register)
		if err != nil {
			return errors.Wrap(err, "could not marshal deregister request")
		}
		URL := c.serverURL.String() + "/deregister"
		req, err := retryablehttp.NewRequest("POST", URL, bytes.NewReader(data))
		if err != nil {
			return errors.Wrap(err, "could not create new request")
		}
		req.ContentLength = int64(len(data))

		if c.token != "" {
			req.Header.Add("Authorization", c.token)
		}

		resp, err := c.httpClient.Do(req)
		defer util.Drain(resp)
		if err != nil {
			return errors.Wrap(err, "could not make deregister request")
		}
		if resp.StatusCode != 200 {
			return errors.Wrap(err, "could not deregister to server")
		}
	}
	return nil
}

// generateRSAKeyPair generates an RSA public-private keypair and
// registers the current client with the master server using the
// provided RSA Public Key as well as Correlation Key.
func (c *Client) generateRSAKeyPair() error {
	// Generate a 2048-bit private-key
	priv, err := rsa.GenerateKey(rand.Reader, 2048)
	if err != nil {
		return errors.Wrap(err, "could not generate rsa private key")
	}
	c.privKey = priv
	pub := priv.Public()

	pubkeyBytes, err := x509.MarshalPKIXPublicKey(pub)
	if err != nil {
		return errors.Wrap(err, "could not marshal public key")
	}
	pubkeyPem := pem.EncodeToMemory(&pem.Block{
		Type:  "RSA PUBLIC KEY",
		Bytes: pubkeyBytes,
	})

	encoded := base64.StdEncoding.EncodeToString(pubkeyPem)
	register := server.RegisterRequest{
		PublicKey:     encoded,
		SecretKey:     c.secretKey,
		CorrelationID: c.correlationID,
	}
	data, err := jsoniter.Marshal(register)
	if err != nil {
		return errors.Wrap(err, "could not marshal register request")
	}
	URL := c.serverURL.String() + "/register"
	req, err := retryablehttp.NewRequest("POST", URL, bytes.NewReader(data))
	if err != nil {
		return errors.Wrap(err, "could not create new request")
	}
	req.ContentLength = int64(len(data))

	if c.token != "" {
		req.Header.Add("Authorization", c.token)
	}

	resp, err := c.httpClient.Do(req)
	defer util.Drain(resp)
	if err != nil {
		return errors.Wrap(err, "could not make register request")
	}
	if resp.StatusCode != 200 {
		return errors.Wrap(err, "could not register to server")
	}
	return nil
}

func (c *Client) RegisterCallbacks(callbacks []template.Callback) error {
	data, err := json.Marshal(callbacks)
	if err != nil {
		return err
	}
	req, err := retryablehttp.NewRequest("POST", c.callbackURL(), bytes.NewReader(data))
	if err != nil {
		return errors.Wrap(err, "could not create new request")
	}
	resp, err := c.httpClient.Do(req)
	defer util.Drain(resp)
	if err != nil {
		return errors.Wrap(err, "could not make add request")
	}
	if resp.StatusCode != 200 {
		return errors.Wrap(err, "could not register to server")
	}
	return nil
}

// URL returns a new URL that can be be used for external interaction requests.
func (c *Client) URL() string {
	random := make([]byte, 8)
	i := atomic.AddUint32(&objectIDCounter, 1)
	binary.BigEndian.PutUint32(random[0:4], uint32(time.Now().Unix()))
	binary.BigEndian.PutUint32(random[4:8], i)

	builder := &strings.Builder{}
	builder.WriteString(c.correlationID)
	builder.WriteString(zbase32.StdEncoding.EncodeToString(random))
	builder.WriteString(".")
	builder.WriteString("")
	builder.WriteString(c.serverURL.Host)
	URL := builder.String()
	return URL
}

// decryptMessage decrypts an AES-256-RSA-OAEP encrypted message to string
func (c *Client) decryptMessage(key string, secureMessage string) ([]byte, error) {
	decodedKey, err := base64.StdEncoding.DecodeString(key)
	if err != nil {
		return nil, err
	}

	// Decrypt the key plaintext first
	keyPlaintext, err := rsa.DecryptOAEP(sha256.New(), rand.Reader, c.privKey, decodedKey, nil)
	if err != nil {
		return nil, err
	}

	cipherText, err := base64.StdEncoding.DecodeString(secureMessage)
	if err != nil {
		return nil, err
	}

	block, err := aes.NewCipher(keyPlaintext)
	if err != nil {
		return nil, err
	}

	if len(cipherText) < aes.BlockSize {
		return nil, errors.New("ciphertext block size is too small")
	}

	// IV is at the start of the Ciphertext
	iv := cipherText[:aes.BlockSize]
	cipherText = cipherText[aes.BlockSize:]

	// XORKeyStream can work in-place if the two arguments are the same.
	stream := cipher.NewCFBDecrypter(block, iv)
	decoded := make([]byte, len(cipherText))
	stream.XORKeyStream(decoded, cipherText)
	return decoded, nil
}

func (c *Client) FillPlaceholdersWithValues(callbacks []template.Callback, values map[string]string) []template.Callback {
	var valuesSlice []string
	valuesSlice = append(valuesSlice, "{{correlation_id}}", c.correlationID)
	for k, v := range values {
		valuesSlice = append(valuesSlice, k, v)
	}
	replacer := strings.NewReplacer(valuesSlice...)
	var outCallbacks []template.Callback
	for _, callback := range callbacks {
		callback.DSL = replacer.Replace(callback.DSL)
		callback.Code = replacer.Replace(callback.Code)
		outCallbacks = append(outCallbacks, callback)
	}
	return outCallbacks
}<|MERGE_RESOLUTION|>--- conflicted
+++ resolved
@@ -12,12 +12,9 @@
 	"encoding/binary"
 	"encoding/json"
 	"encoding/pem"
-<<<<<<< HEAD
-=======
 	"io"
 	"io/ioutil"
 	"net/http"
->>>>>>> 38c61f3a
 	"net/url"
 	"strings"
 	"sync/atomic"
@@ -116,19 +113,8 @@
 }
 
 // getInteractions returns the interactions from the server.
-<<<<<<< HEAD
 func (c *Client) getInteractions(callback InteractionCallback) {
 	req, err := retryablehttp.NewRequest("GET", c.pollURL(), nil)
-=======
-func (c *Client) getInteractions(callback InteractionCallback) error {
-	builder := &strings.Builder{}
-	builder.WriteString(c.serverURL.String())
-	builder.WriteString("/poll?id=")
-	builder.WriteString(c.correlationID)
-	builder.WriteString("&secret=")
-	builder.WriteString(c.secretKey)
-	req, err := retryablehttp.NewRequest("GET", builder.String(), nil)
->>>>>>> 38c61f3a
 	if err != nil {
 		return err
 	}
